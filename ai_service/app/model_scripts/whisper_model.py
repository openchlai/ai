--- conflicted
+++ resolved
@@ -16,10 +16,6 @@
         
         self.settings = settings
         self.model_path = model_path or settings.get_model_path("whisper")
-<<<<<<< HEAD
-        # Use the stable default Whisper repo from Hugging Face Hub
-        self.fallback_model_id = "openai/whisper-large-v3-turbo"
-=======
         self.enable_translation = enable_translation
         
         # Model selection based on capability requirements
@@ -29,7 +25,6 @@
         else:
             self.fallback_model_id = "openai/whisper-large-v3-turbo"  # Turbo for transcription only
             self.model_version = "large-v3-turbo"
->>>>>>> 61bd1727
         self.model = None
         self.processor = None
         self.device = None
@@ -105,14 +100,10 @@
             self.torch_dtype = torch.float16 if torch.cuda.is_available() else torch.float32
             
             logger.info(f"🎙️ Using device: {self.device}, dtype: {self.torch_dtype}")
-<<<<<<< HEAD
-            loaded_from = "local"
-=======
             logger.info(f"🎙️ Translation enabled: {self.enable_translation}, Target model: {self.model_version}")
             
             # Get HuggingFace model loading kwargs
             hf_kwargs = self.settings.get_hf_model_kwargs()
->>>>>>> 61bd1727
             
             # Check if we should use HuggingFace Hub models
             if self.settings.use_hf_models:
@@ -148,20 +139,6 @@
                     self.current_model_id = self.fallback_model_id
                     
             else:
-<<<<<<< HEAD
-                # No local model, use fallback
-                logger.info(f"🌐 Local model not found, downloading from HuggingFace Hub: {self.fallback_model_id}")
-                
-                self.model = AutoModelForSpeechSeq2Seq.from_pretrained(
-                    self.fallback_model_id, 
-                    torch_dtype=self.torch_dtype, 
-                    low_cpu_mem_usage=True, 
-                    use_safetensors=True
-                )
-                
-                self.processor = AutoProcessor.from_pretrained(self.fallback_model_id)
-                loaded_from = "huggingface_hub"
-=======
                 # Use local models with fallback to HuggingFace
                 if self._check_local_model_exists():
                     try:
@@ -201,7 +178,6 @@
                     
                     self.processor = AutoProcessor.from_pretrained(self.fallback_model_id)
                     self.current_model_id = self.fallback_model_id
->>>>>>> 61bd1727
             
             # Move model to device
             self.model.to(self.device)
