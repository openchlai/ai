--- conflicted
+++ resolved
@@ -34,7 +34,6 @@
 
     def load(self) -> bool:
         try:
-<<<<<<< HEAD
             logger.info(f"📦 Initializing translation model loader")
             start_time = datetime.now()
             
@@ -72,52 +71,6 @@
                     self._target_prefix_token = found
             except Exception:
                 self._target_prefix_token = None
-=======
-            logger.info(f"Loading translation model...")
-            start_time = datetime.now()
-            
-            # Get HuggingFace model loading kwargs
-            hf_kwargs = self.settings.get_hf_model_kwargs()
-            
-            # Check if we should use HuggingFace Hub models
-            if self.settings.use_hf_models and self.settings.hf_translator_model:
-                # Use HuggingFace Hub model
-                model_id = self.settings._get_hf_model_id("translator")
-                logger.info(f"🌐 Loading translation model from HuggingFace Hub: {model_id}")
-                
-                try:
-                    self.tokenizer = AutoTokenizer.from_pretrained(model_id, **hf_kwargs)
-                    self.model = AutoModelForSeq2SeqLM.from_pretrained(model_id, **hf_kwargs)
-                    logger.info(f"✅ HuggingFace translation model loaded successfully")
-                    
-                except Exception as e:
-                    logger.warning(f"⚠️ Failed to load HF translation model {model_id}: {e}")
-                    logger.info("🔄 Falling back to local model loading")
-                    # Fall through to local loading
-                    
-            if not self.model:  # Either use_hf_models=False or HF loading failed
-                # Check if model path exists
-                if not os.path.exists(self.model_path):
-                    raise FileNotFoundError(f"Translation model path not found: {self.model_path}")
-                
-                # Check for required model files
-                required_files = ["config.json"]
-                for file in required_files:
-                    file_path = os.path.join(self.model_path, file)
-                    if not os.path.exists(file_path):
-                        raise FileNotFoundError(f"Required model file not found: {file_path}")
-                
-                # Load tokenizer and model with local_files_only
-                self.tokenizer = AutoTokenizer.from_pretrained(
-                    self.model_path,
-                    local_files_only=True  # Force local loading
-                )
-                
-                self.model = AutoModelForSeq2SeqLM.from_pretrained(
-                    self.model_path,
-                    local_files_only=True  # Force local loading
-            )
->>>>>>> 61bd1727
             
             self.model.to(self.device)
             self.loaded = True
