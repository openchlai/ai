--- conflicted
+++ resolved
@@ -17,8 +17,6 @@
   # Unit Tests and Code Coverage for REST API Backend
   unit-tests:
     runs-on: ubuntu-latest
-<<<<<<< HEAD
-=======
     strategy:
       matrix:
         php-version: ['8.2', '8.3']
@@ -76,7 +74,6 @@
       - name: Generate Real Coverage Analysis
         working-directory: helplinev1/rest_api
         run: php calculate-coverage.php
->>>>>>> 34318d45
 
       - name: Check Coverage Threshold (40% minimum)
         working-directory: helplinev1/rest_api
@@ -146,20 +143,6 @@
 
       - name: Check web endpoint
         run: |
-<<<<<<< HEAD
-          curl -I http://localhost || echo "Web check failed"
-
-      - name: Run PHPUnit tests with coverage
-        working-directory: helplinev1
-        run: |
-          docker compose exec -T php-api ./vendor/bin/phpunit --coverage-text --coverage-clover=clover.xml
-
-      - name: Upload code coverage report
-        uses: actions/upload-artifact@v4
-        with:
-          name: clover.xml
-          path: helplinev1/clover.xml
-=======
           curl -I http://localhost:8087 || echo "Web check failed"
 
       - name: Test API endpoints
@@ -177,5 +160,4 @@
       - name: Cleanup
         if: always()
         working-directory: helplinev1
-        run: docker compose down
->>>>>>> 34318d45
+        run: docker compose down